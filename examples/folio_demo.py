--- conflicted
+++ resolved
@@ -6,12 +6,7 @@
 import ldlite
 
 # Demo sites
-<<<<<<< HEAD
-okapi_snapshot = "https://folio-snapshot-okapi.dev.folio.org"
 eureka_snapshot = "https://folio-etesting-snapshot-kong.ci.folio.org"
-=======
-eureka_snapshot = 'https://folio-etesting-snapshot-kong.ci.folio.org'
->>>>>>> 31d282ca
 
 ###############################################################################
 # Select a demo site here:
@@ -27,24 +22,12 @@
 ###############################################################################
 
 ld = ldlite.LDLite()
-<<<<<<< HEAD
-if selected_site == okapi_snapshot:
-    ld.connect_okapi(
-        url=selected_site,
-        tenant="diku",
-        user="diku_admin",
-        password="admin",
-    )
-else:
-    ld.connect_folio(
-        url=selected_site,
-        tenant="diku",
-        user="diku_admin",
-        password="admin",
-    )
-=======
-ld.connect_folio(url=selected_site, tenant='diku', user='diku_admin', password='admin')
->>>>>>> 31d282ca
+ld.connect_folio(
+    url=selected_site,
+    tenant="diku",
+    user="diku_admin",
+    password="admin",
+)
 
 ld.connect_db(filename="ldlite.db")
 # For PostgreSQL, use connect_db_postgresql() instead of connect_db():
