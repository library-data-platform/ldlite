"""LDLite is a lightweight reporting tool for FOLIO services.

It is part of the Library Data Platform project and provides basic LDP
functions without requiring the platform to be installed.

LDLite functions include retrieving data from a FOLIO instance, transforming
the data, and storing the data in a reporting database for further querying.

To install LDLite or upgrade to the latest version:

    python -m pip install --upgrade ldlite

Example:
    # Import and initialize LDLite.
    import ldlite
    ld = ldlite.LDLite()

    # Connect to a database.
    db = ld.connect_db(filename='ldlite.db')

    # Connect to FOLIO.
    ld.connect_folio(url='https://folio-etesting-snapshot-kong.ci.folio.org',
                     tenant='diku',
                     user='diku_admin',
                     password='admin')

    # Send a CQL query and store the results in table "g", "g_j", etc.
    ld.query(table='g', path='/groups', query='cql.allRecords=1 sortby id')

    # Print the result tables.
    ld.select(table='g')
    ld.select(table='g_j')
    # etc.

"""

from __future__ import annotations

import json
import sqlite3
import sys
from typing import TYPE_CHECKING, NoReturn, cast

import duckdb
import psycopg2
import requests
from tqdm import tqdm

from ._csv import to_csv
from ._jsonx import Attr, drop_json_tables, transform_json
from ._query import query_dict
from ._request import request_get
from ._select import select
from ._sqlx import DBType, as_postgres, autocommit, encode_sql_str, json_type, sqlid
from ._xlsx import to_xlsx

if TYPE_CHECKING:
    from _typeshed import dbapi


class LDLite:
    """LDLite contains the primary functionality for reporting."""

    def __init__(self) -> None:
        """Creates an instance of LDLite.

        Example:
            import ldlite

            ld = ldlite.LDLite()

        """
        self.page_size = 1000
        self._verbose = False
        self._quiet = False
        self.dbtype: DBType = DBType.UNDEFINED
        self.db: dbapi.DBAPIConnection | None = None
        self.login_token: str | None = None
        self.legacy_auth = True
        self.okapi_url: str | None = None
        self.okapi_tenant: str | None = None
        self.okapi_user: str | None = None
        self.okapi_password: str | None = None
        self._okapi_timeout = 60
        self._okapi_max_retries = 2

    def _set_page_size(self, page_size: int) -> None:
        self.page_size = page_size

    def connect_db(self, filename: str | None = None) -> None:
        """Connects to an embedded database for storing data.

        The optional *filename* designates a local file containing the
        database or where the database will be created if it does not exist.
        If *filename* is not specified, the database will be stored in memory
        and will not be persisted to disk.

        This method returns a connection to the database which can be used to
        submit SQL queries.

        Example:
            db = ld.connect_db(filename='ldlite.db')

        """
        self._connect_db_duckdb(filename)

    def _connect_db_duckdb(
        self,
        filename: str | None = None,
    ) -> duckdb.DuckDBPyConnection:
        """Connects to an embedded DuckDB database for storing data.

        The optional *filename* designates a local file containing the DuckDB
        database or where the database will be created if it does not exist.
        If *filename* is not specified, the database will be stored in memory
        and will not be persisted to disk.

        This method returns a connection to the database which can be used to
        submit SQL queries.

        Example:
            db = ld.connect_db_duckdb(filename='ldlite.db')

        """
        self.dbtype = DBType.DUCKDB
        fn = filename if filename is not None else ":memory:"
        db = duckdb.connect(database=fn)
        self.db = cast("dbapi.DBAPIConnection", duckdb.connect(database=fn))
        return db

    def connect_db_postgresql(self, dsn: str) -> psycopg2.extensions.connection:
        """Connects to a PostgreSQL database for storing data.

        The data source name is specified by *dsn*.  This method returns a
        connection to the database which can be used to submit SQL queries.
        The returned connection defaults to autocommit mode.

        Example:
            db = ld.connect_db_postgresql(dsn='dbname=ld host=localhost user=ldlite')

        """
        self.dbtype = DBType.POSTGRES
        db = psycopg2.connect(dsn)
        self.db = cast("dbapi.DBAPIConnection", db)
        autocommit(self.db, self.dbtype, True)
        return db

    def experimental_connect_db_sqlite(
        self,
        filename: str | None = None,
    ) -> sqlite3.Connection:
        """Connects to an embedded SQLite database for storing data.

        This method is experimental and may not be supported in future versions.

        The optional *filename* designates a local file containing the SQLite
        database or where the database will be created if it does not exist.
        If *filename* is not specified, the database will be stored in memory
        and will not be persisted to disk.

        This method returns a connection to the database which can be used to
        submit SQL queries.

        Example:
            db = ld.connect_db_sqlite(filename='ldlite.db')

        """
        self.dbtype = DBType.SQLITE
        fn = filename if filename is not None else ":memory:"
        self.db = sqlite3.connect(fn)
        autocommit(self.db, self.dbtype, True)
        return self.db

    def _login(self) -> None:
        if self._verbose:
            print("ldlite: logging in to folio", file=sys.stderr)
        hdr = {
            "X-Okapi-Tenant": str(self.okapi_tenant),
            "Content-Type": "application/json",
        }
        data = {"username": self.okapi_user, "password": self.okapi_password}

        if self.okapi_url is None:
            msg = "okapi_url is required"
            raise ValueError(msg)
        authn = (
            self.okapi_url
            + "/authn/"
            + ("login" if self.legacy_auth else "login-with-expiry")
        )
        resp = requests.post(
            authn,
            headers=hdr,
            data=json.dumps(data),
            timeout=self._okapi_timeout,
        )
        if resp.status_code != 201:
            raise RuntimeError("HTTP response status code: " + str(resp.status_code))

        if self.legacy_auth and "x-okapi-token" in resp.headers:
            self.login_token = resp.headers["x-okapi-token"]
        elif not self.legacy_auth and "folioAccessToken" in resp.cookies:
            self.login_token = resp.cookies["folioAccessToken"]
        else:
            msg = "authentication service did not return a login token"
            raise RuntimeError(msg)

    def _check_okapi(self) -> None:
        if self.login_token is None:
            msg = "connection to folio not configured: use connect_folio()"
            raise RuntimeError(msg)

    def _check_db(self) -> None:
        if self.db is None:
            msg = "no database connection: use connect_db() or connect_db_postgresql()"
            raise RuntimeError(msg)

    def connect_folio(self, url: str, tenant: str, user: str, password: str) -> None:
        """Connects to a FOLIO instance with a user name and password.

        The *url*, *tenant*, *user*, and *password* settings are FOLIO-specific
        connection parameters.

        Example:
            ld.connect_folio(url='https://folio-etesting-snapshot-kong.ci.folio.org',
                             tenant='diku',
                             user='diku_admin',
                             password='admin')

        """
        self._connect_okapi(url, tenant, user, password)

<<<<<<< HEAD
    def connect_okapi(
        self,
        url: str,
        tenant: str,
        user: str,
        password: str,
        legacy_auth: bool = False,
    ) -> None:  # pragma: nocover
        """Deprecated; use connect_folio(). This will be removed after Sunflower."""
        if not url.startswith("https://"):
            msg = 'url must begin with "https://"'
            raise ValueError(msg)
        self.okapi_url = url.rstrip("/")
=======
    def _connect_okapi(self, url, tenant, user, password, legacy_auth=False):
        if not url.startswith('https://'):
            raise ValueError('url must begin with "https://"')
        self.okapi_url = url.rstrip('/')
>>>>>>> 31d282ca
        self.okapi_tenant = tenant
        self.okapi_user = user
        self.okapi_password = password
        self.legacy_auth = legacy_auth
        self._login()

<<<<<<< HEAD
    def connect_okapi_token(
        self,
        url: str,
        tenant: str,
        token: str,
    ) -> None:  # pragma: nocover
        """Deprecated; use connect_folio(). This will be removed after Sunflower."""
        self.okapi_url = url.rstrip("/")
        self.okapi_tenant = tenant
        self.login_token = token

    def drop_tables(self, table: str) -> None:
        """Drops a specified table and any accompanying tables.
=======
    def drop_tables(self, table):
        """Drops a specified table and any accompanying tables that were output from JSON transformation.
>>>>>>> 31d282ca

        A table called *table*_jtable is used to retrieve the names of the
        tables created by JSON transformation.

        Example:
            ld.drop_tables('g')

        """
        if self.db is None:
            self._check_db()
            return
        autocommit(self.db, self.dbtype, True)
        schema_table = table.strip().split(".")
        if len(schema_table) < 1 or len(schema_table) > 2:
            raise ValueError("invalid table name: " + table)
        self._check_db()
        cur = self.db.cursor()
        try:
            cur.execute("DROP TABLE IF EXISTS " + sqlid(table))
        except (RuntimeError, psycopg2.Error):
            pass
        finally:
            cur.close()
        drop_json_tables(self.db, table)

    def set_folio_max_retries(self, max_retries: int) -> None:
        """Sets the maximum number of retries for FOLIO requests.

        This method changes the configured maximum number of retries which is
        initially set to 2.  The *max_retries* parameter is the new value.

        Note that a request is only retried if a timeout occurs.

        Example:
            ld.set_folio_max_retries(5)

        """
        self._set_okapi_max_retries(max_retries)

<<<<<<< HEAD
    def set_okapi_max_retries(self, max_retries: int) -> None:
        """Deprecated; use set_folio_max_retries(). Will be removed after Sunflower."""
=======
    def _set_okapi_max_retries(self, max_retries):
>>>>>>> 31d282ca
        self._okapi_max_retries = max_retries

    def set_folio_timeout(self, timeout: int) -> None:
        """Sets the timeout for connections to FOLIO.

        This method changes the configured timeout which is initially set to 60
        seconds.  The *timeout* parameter is the new timeout in seconds.

        Example:
            ld.set_folio_timeout(300)

        """
        self._set_okapi_timeout(timeout)

<<<<<<< HEAD
    def set_okapi_timeout(self, timeout: int) -> None:
        """Deprecated; use set_folio_timeout(). This will be removed after Sunflower."""
=======

    def _set_okapi_timeout(self, timeout):
>>>>>>> 31d282ca
        self._okapi_timeout = timeout

    def query(  # noqa: C901, PLR0912, PLR0913, PLR0915
        self,
        table: str,
        path: str,
        query: str | None = None,
        json_depth: int = 3,
        limit: int | None = None,
        transform: bool | None = None,
    ) -> list[str]:
        """Submits a query to a FOLIO module, and transforms and stores the result.

        The retrieved result is stored in *table* within the reporting
        database.  the *table* name may include a schema name;
        however, if the database is SQLite, which does not support
        schemas, the schema name will be added to the table name as a
        prefix.

        The *path* parameter is the request path.

        If *query* is a string, it is assumed to be a CQL or similar
        query and is encoded as query=*query*.  If *query* is a
        dictionary, it is interpreted as a set of query parameters.
        Each value of the dictionary must be either a string or a list
        of strings.  If a string, it is encoded as key=value.  If a
        list of strings, it is encoded as key=value1&key=value2&...

        By default JSON data are transformed into one or more tables
        that are created in addition to *table*.  New tables overwrite
        any existing tables having the same name.  If *json_depth* is
        specified within the range 0 < *json_depth* < 5, this
        determines how far into nested JSON data the transformation
        will descend.  (The default is 3.)  If *json_depth* is
        specified as 0, JSON data are not transformed.

        If *limit* is specified, then only up to *limit* records are
        retrieved.

        The *transform* parameter is no longer supported and will be
        removed in the future.  Instead, specify *json_depth* as 0 to
        disable JSON transformation.

        This method returns a list of newly created tables, or raises
        ValueError or RuntimeError.

        Example:
            ld.query(table='g', path='/groups', query='cql.allRecords=1 sortby id')

        """
        if transform is not None:
            msg = (
                "transform is no longer supported: "
                "use json_depth=0 to disable JSON transformation"
            )
            raise ValueError(msg)
        schema_table = table.split(".")
        if len(schema_table) != 1 and len(schema_table) != 2:
            raise ValueError("invalid table name: " + table)
        if json_depth is None or json_depth < 0 or json_depth > 4:
            raise ValueError("invalid value for json_depth: " + str(json_depth))
        self._check_okapi()
        if self.db is None:
            self._check_db()
            return []
        if len(schema_table) == 2 and self.dbtype == DBType.SQLITE:
            table = schema_table[0] + "_" + schema_table[1]
            schema_table = [table]
        if not self._quiet:
            print("ldlite: querying: " + path, file=sys.stderr)
        querycopy = query_dict(query)
        drop_json_tables(self.db, table)
        autocommit(self.db, self.dbtype, False)
        try:
            cur = self.db.cursor()
            try:
                if len(schema_table) == 2:
                    cur.execute("CREATE SCHEMA IF NOT EXISTS " + sqlid(schema_table[0]))
                cur.execute("DROP TABLE IF EXISTS " + sqlid(table))
                cur.execute(
                    "CREATE TABLE "
                    + sqlid(table)
                    + "(__id integer, jsonb "
                    + json_type(self.dbtype)
                    + ")",
                )
            finally:
                cur.close()
            self.db.commit()
            # First get total number of records
            hdr = {
                "X-Okapi-Tenant": str(self.okapi_tenant),
                "X-Okapi-Token": str(self.login_token),
            }
            querycopy["offset"] = "0"
            querycopy["limit"] = "1"
            resp = request_get(
                str(self.okapi_url) + path,
                params=querycopy,
                headers=hdr,
                timeout=self._okapi_timeout,
                max_retries=self._okapi_max_retries,
            )
            if resp.status_code == 401:
                # Retry
                # Warning! There is now an edge case with expiring tokens.
                # If a request has already been retried some number of times
                # then it would be retried for the full _okapi_max_retries value again.
                # This will be cleaned up in future releases after tests are added
                # to allow for bigger internal changes.
                self._login()
                hdr = {
                    "X-Okapi-Tenant": str(self.okapi_tenant),
                    "X-Okapi-Token": str(self.login_token),
                }
                resp = request_get(
                    str(self.okapi_url) + path,
                    params=querycopy,
                    headers=hdr,
                    timeout=self._okapi_timeout,
                    max_retries=self._okapi_max_retries,
                )
            if resp.status_code != 200:
                raise RuntimeError(
                    "HTTP response status code: " + str(resp.status_code),
                )
            try:
                j = resp.json()
            except (json.JSONDecodeError, ValueError) as e:
                raise RuntimeError("received server response: " + resp.text) from e
            total_records = j.get("totalRecords", -1)
            total = total_records if total_records is not None else 0
            if self._verbose:
                print("ldlite: estimated row count: " + str(total), file=sys.stderr)
            # Read result pages
            count = 0
            page = 0
            pbar = None
            pbartotal = 0
            if not self._quiet:
                if total == -1:
                    pbar = tqdm(
                        desc="reading",
                        leave=False,
                        mininterval=3,
                        smoothing=0,
                        colour="#A9A9A9",
                        bar_format="{desc} {elapsed} {bar}{postfix}",
                    )
                else:
                    pbar = tqdm(
                        desc="reading",
                        total=total,
                        leave=False,
                        mininterval=3,
                        smoothing=0,
                        colour="#A9A9A9",
                        bar_format="{desc} {bar}{postfix}",
                    )
            cur = self.db.cursor()
            try:
                while True:
                    offset = page * self.page_size
                    lim = self.page_size
                    querycopy["offset"] = str(offset)
                    querycopy["limit"] = str(lim)
                    resp = request_get(
                        str(self.okapi_url) + path,
                        params=querycopy,
                        headers=hdr,
                        timeout=self._okapi_timeout,
                        max_retries=self._okapi_max_retries,
                    )
                    if resp.status_code == 401:
                        # See warning above for retries
                        self._login()
                        hdr = {
                            "X-Okapi-Tenant": str(self.okapi_tenant),
                            "X-Okapi-Token": str(self.login_token),
                        }
                        resp = request_get(
                            str(self.okapi_url) + path,
                            params=querycopy,
                            headers=hdr,
                            timeout=self._okapi_timeout,
                            max_retries=self._okapi_max_retries,
                        )
                    if resp.status_code != 200:
                        raise RuntimeError(
                            "HTTP response status code: " + str(resp.status_code),
                        )
                    try:
                        j = resp.json()
                    except (json.JSONDecodeError, ValueError) as e:
                        raise RuntimeError(
                            "received server response: " + resp.text,
                        ) from e
                    data = next(iter(j.values())) if isinstance(j, dict) else j
                    lendata = len(data)
                    if lendata == 0:
                        break
                    for d in data:
                        cur.execute(
                            "INSERT INTO "
                            + sqlid(table)
                            + " VALUES("
                            + str(count + 1)
                            + ","
                            + encode_sql_str(self.dbtype, json.dumps(d, indent=4))
                            + ")",
                        )
                        count += 1
                        if pbar is not None:
                            if pbartotal + 1 > total:
                                pbartotal = total
                                pbar.update(total - pbartotal)
                            else:
                                pbartotal += 1
                                pbar.update(1)
                        if limit is not None and count == limit:
                            break
                    if limit is not None and count == limit:
                        break
                    page += 1
            finally:
                cur.close()
            if pbar is not None:
                pbar.close()
            self.db.commit()
            newtables = [table]
            newattrs = {}
            if json_depth > 0:
                jsontables, jsonattrs = transform_json(
                    self.db,
                    self.dbtype,
                    table,
                    count,
                    self._quiet,
                    json_depth,
                )
                newtables += jsontables
                newattrs = jsonattrs
                for t in newattrs:
                    newattrs[t]["__id"] = Attr("__id", "bigint")
                newattrs[table] = {"__id": Attr("__id", "bigint")}
        finally:
            autocommit(self.db, self.dbtype, True)
        # Create indexes (for postgres)
        # This broke in the 0.34.0 release but is probably better broken
        if False:
            index_total = sum(map(len, newattrs.values()))
            if not self._quiet:
                pbar = tqdm(
                    desc="indexing",
                    total=index_total,
                    leave=False,
                    mininterval=3,
                    smoothing=0,
                    colour="#A9A9A9",
                    bar_format="{desc} {bar}{postfix}",
                )
                pbartotal = 0
            for t, attrs in newattrs.items():
                for attr in attrs.values():
                    cur = self.db.cursor()
                    try:
                        cur.execute(
                            "CREATE INDEX ON "
                            + sqlid(t)
                            + " ("
                            + sqlid(attr.name)
                            + ")",
                        )
                    except (RuntimeError, psycopg2.Error):
                        pass
                    finally:
                        cur.close()
                    if pbar is not None:
                        pbartotal += 1
                        pbar.update(1)
            if pbar is not None:
                pbar.close()
        # Return table names
        if not self._quiet:
            print("ldlite: created tables: " + ", ".join(newtables), file=sys.stderr)
        return newtables

    def quiet(self, enable: bool) -> None:
        """Configures suppression of progress messages.

        If *enable* is True, progress messages are suppressed; if False, they
        are not suppressed.

        Example:
            ld.quiet(True)

        """
        if enable and self._verbose:
            msg = '"verbose" and "quiet" modes cannot both be enabled'
            raise ValueError(msg)
        self._quiet = enable

    def select(
        self,
        table: str,
        columns: list[str] | None = None,
        limit: int | None = None,
    ) -> None:
        """Prints rows of a table in the reporting database.

        By default all rows and columns of *table* are printed to standard
        output.  If *columns* is specified, then only the named columns are
        printed.  If *limit* is specified, then only up to *limit* rows are
        printed.

        Examples:
            ld.select(table='loans', limit=10)
            ld.select(table='loans', columns=['id', 'item_id', 'loan_date'])

        """
        if self.db is None:
            self._check_db()
            return

        f = sys.stdout
        if self._verbose:
            print("ldlite: reading from table: " + table, file=sys.stderr)
        autocommit(self.db, self.dbtype, False)
        try:
            select(self.db, self.dbtype, table, columns, limit, f)
            if (pgdb := as_postgres(self.db, self.dbtype)) is not None:
                pgdb.rollback()
        finally:
            autocommit(self.db, self.dbtype, True)

    def export_csv(self, filename: str, table: str, header: bool = True) -> None:
        """Export a table in the reporting database to a CSV file.

        All rows of *table* are exported to *filename*, or *filename*.csv if
        *filename* does not have an extension.

        If *header* is True (the default), the CSV file will begin with a
        header line containing the column names.

        Example:
            ld.to_csv(table='g', filename='g.csv')

        """
        if self.db is None:
            self._check_db()
            return

        autocommit(self.db, self.dbtype, False)
        try:
            to_csv(self.db, self.dbtype, table, filename, header)
            if (pgdb := as_postgres(self.db, self.dbtype)) is not None:
                pgdb.rollback()
        finally:
            autocommit(self.db, self.dbtype, True)

    def to_csv(self) -> NoReturn:  # pragma: nocover
        """Deprecated; use export_csv()."""
        msg = "to_csv() is no longer supported: use export_csv()"
        raise ValueError(msg)

    def export_excel(
        self,
        filename: str,
        table: str,
        header: bool = True,
    ) -> None:  # pragma: nocover
        """Export a table in the reporting database to an Excel file.

        All rows of *table* are exported to *filename*, or *filename*.xlsx if
        *filename* does not have an extension.

        If *header* is True (the default), the worksheet will begin with a row
        containing the column names.

        Example:
            ld.export_excel(table='g', filename='g')

        """
        if self.db is None:
            self._check_db()
            return

        autocommit(self.db, self.dbtype, False)
        try:
            to_xlsx(self.db, self.dbtype, table, filename, header)
            if (pgdb := as_postgres(self.db, self.dbtype)) is not None:
                pgdb.rollback()
        finally:
            autocommit(self.db, self.dbtype, True)

    def to_xlsx(self) -> NoReturn:  # pragma: nocover
        """Deprecated; use export_excel()."""
        msg = "to_xlsx() is no longer supported: use export_excel()"
        raise ValueError(msg)

    def verbose(self, enable: bool) -> None:
        """Configures verbose output.

        If *enable* is True, verbose output is enabled; if False, it is
        disabled.

        Example:
            ld.verbose(True)

        """
        if enable and self._quiet:
            msg = '"verbose" and "quiet" modes cannot both be enabled'
            raise ValueError(msg)
        self._verbose = enable


if __name__ == "__main__":
    pass<|MERGE_RESOLUTION|>--- conflicted
+++ resolved
@@ -230,8 +230,7 @@
         """
         self._connect_okapi(url, tenant, user, password)
 
-<<<<<<< HEAD
-    def connect_okapi(
+    def _connect_okapi(
         self,
         url: str,
         tenant: str,
@@ -239,41 +238,18 @@
         password: str,
         legacy_auth: bool = False,
     ) -> None:  # pragma: nocover
-        """Deprecated; use connect_folio(). This will be removed after Sunflower."""
         if not url.startswith("https://"):
             msg = 'url must begin with "https://"'
             raise ValueError(msg)
         self.okapi_url = url.rstrip("/")
-=======
-    def _connect_okapi(self, url, tenant, user, password, legacy_auth=False):
-        if not url.startswith('https://'):
-            raise ValueError('url must begin with "https://"')
-        self.okapi_url = url.rstrip('/')
->>>>>>> 31d282ca
         self.okapi_tenant = tenant
         self.okapi_user = user
         self.okapi_password = password
         self.legacy_auth = legacy_auth
         self._login()
 
-<<<<<<< HEAD
-    def connect_okapi_token(
-        self,
-        url: str,
-        tenant: str,
-        token: str,
-    ) -> None:  # pragma: nocover
-        """Deprecated; use connect_folio(). This will be removed after Sunflower."""
-        self.okapi_url = url.rstrip("/")
-        self.okapi_tenant = tenant
-        self.login_token = token
-
     def drop_tables(self, table: str) -> None:
         """Drops a specified table and any accompanying tables.
-=======
-    def drop_tables(self, table):
-        """Drops a specified table and any accompanying tables that were output from JSON transformation.
->>>>>>> 31d282ca
 
         A table called *table*_jtable is used to retrieve the names of the
         tables created by JSON transformation.
@@ -313,12 +289,7 @@
         """
         self._set_okapi_max_retries(max_retries)
 
-<<<<<<< HEAD
-    def set_okapi_max_retries(self, max_retries: int) -> None:
-        """Deprecated; use set_folio_max_retries(). Will be removed after Sunflower."""
-=======
-    def _set_okapi_max_retries(self, max_retries):
->>>>>>> 31d282ca
+    def _set_okapi_max_retries(self, max_retries: int) -> None:
         self._okapi_max_retries = max_retries
 
     def set_folio_timeout(self, timeout: int) -> None:
@@ -333,13 +304,7 @@
         """
         self._set_okapi_timeout(timeout)
 
-<<<<<<< HEAD
-    def set_okapi_timeout(self, timeout: int) -> None:
-        """Deprecated; use set_folio_timeout(). This will be removed after Sunflower."""
-=======
-
-    def _set_okapi_timeout(self, timeout):
->>>>>>> 31d282ca
+    def _set_okapi_timeout(self, timeout: int) -> None:
         self._okapi_timeout = timeout
 
     def query(  # noqa: C901, PLR0912, PLR0913, PLR0915
